"""
# drjutils.common.enums

# Enums Library

This module provides utilities for working with enumerations in Python.

## Classes

- `MappedEnum`: A class for mapping enum values to their names and vice versa.

## Data Types
- `EnumType`:          Type variable for any enum type.
- `StrReps`:           Type alias for a tuple of string representations of an enum.
- `EnumToStrRepsDict`: Type alias for a dictionary mapping enum values to their string
    representations.
- `StrToEnumDict`:     Type alias for a dictionary mapping strings to their corresponding enum
    values.

## Utility Functions
- `assert_enum_and_str_reps_exist`: Validates that the enum and its string representations exist.
- `assert_enum_and_str_reps_valid`: Validates that the enum and its string representations are
    valid.
- `assert_str_reps_valid`: Validates that the provided string representations are valid for the
    enum.
- `make_enum_to_strings_dict`: Creates a mapping from enum values to their string representations.
- `make_string_to_enum_dict`:  Creates a mapping from strings to their corresponding enum values.
- `make_enum_and_str_rep_dicts`: Creates both enum-to-string and string-to-enum mappings.

Copyright 2025 Daniel Robert Jackson
"""

from .enum_utils import (
    EnumType,
    StrReps,
    EnumToStrRepsDict,
    StrRepToEnumDict,
    assert_enum_and_str_reps_exist,
    assert_enum_and_str_reps_valid,
    assert_str_reps_valid,
    make_enum_to_strings_dict,
    make_string_to_enum_dict,
    make_enum_and_str_rep_dicts,
    )
from .mapped_enum  import MappedEnum
from .enum_regex  import EnumRegex


__all__ = [
    # Classes
    "MappedEnum",
<<<<<<< HEAD
    "EnumRegex",
    # Data Types
    "EnumType",
    "StrReps",
=======
    # Data Types
    "EnumType",
    "StrReps",
>>>>>>> 1f85dbac
    "EnumToStrRepsDict",
    "StrRepToEnumDict",
    # Utility Functions
    "assert_enum_and_str_reps_exist",
    "assert_enum_and_str_reps_valid",
    "assert_str_reps_valid",
    "make_enum_to_strings_dict",
    "make_string_to_enum_dict",
    "make_enum_and_str_rep_dicts"
]
<|MERGE_RESOLUTION|>--- conflicted
+++ resolved
@@ -1,71 +1,66 @@
-"""
-# drjutils.common.enums
-
-# Enums Library
-
-This module provides utilities for working with enumerations in Python.
-
-## Classes
-
-- `MappedEnum`: A class for mapping enum values to their names and vice versa.
-
-## Data Types
-- `EnumType`:          Type variable for any enum type.
-- `StrReps`:           Type alias for a tuple of string representations of an enum.
-- `EnumToStrRepsDict`: Type alias for a dictionary mapping enum values to their string
-    representations.
-- `StrToEnumDict`:     Type alias for a dictionary mapping strings to their corresponding enum
-    values.
-
-## Utility Functions
-- `assert_enum_and_str_reps_exist`: Validates that the enum and its string representations exist.
-- `assert_enum_and_str_reps_valid`: Validates that the enum and its string representations are
-    valid.
-- `assert_str_reps_valid`: Validates that the provided string representations are valid for the
-    enum.
-- `make_enum_to_strings_dict`: Creates a mapping from enum values to their string representations.
-- `make_string_to_enum_dict`:  Creates a mapping from strings to their corresponding enum values.
-- `make_enum_and_str_rep_dicts`: Creates both enum-to-string and string-to-enum mappings.
-
-Copyright 2025 Daniel Robert Jackson
-"""
-
-from .enum_utils import (
-    EnumType,
-    StrReps,
-    EnumToStrRepsDict,
-    StrRepToEnumDict,
-    assert_enum_and_str_reps_exist,
-    assert_enum_and_str_reps_valid,
-    assert_str_reps_valid,
-    make_enum_to_strings_dict,
-    make_string_to_enum_dict,
-    make_enum_and_str_rep_dicts,
-    )
-from .mapped_enum  import MappedEnum
-from .enum_regex  import EnumRegex
-
-
-__all__ = [
-    # Classes
-    "MappedEnum",
-<<<<<<< HEAD
-    "EnumRegex",
-    # Data Types
-    "EnumType",
-    "StrReps",
-=======
-    # Data Types
-    "EnumType",
-    "StrReps",
->>>>>>> 1f85dbac
-    "EnumToStrRepsDict",
-    "StrRepToEnumDict",
-    # Utility Functions
-    "assert_enum_and_str_reps_exist",
-    "assert_enum_and_str_reps_valid",
-    "assert_str_reps_valid",
-    "make_enum_to_strings_dict",
-    "make_string_to_enum_dict",
-    "make_enum_and_str_rep_dicts"
-]
+"""
+# drjutils.common.enums
+
+# Enums Library
+
+This module provides utilities for working with enumerations in Python.
+
+## Classes
+
+- `MappedEnum`: A class for mapping enum values to their names and vice versa.
+
+## Data Types
+- `EnumType`:          Type variable for any enum type.
+- `StrReps`:           Type alias for a tuple of string representations of an enum.
+- `EnumToStrRepsDict`: Type alias for a dictionary mapping enum values to their string
+    representations.
+- `StrToEnumDict`:     Type alias for a dictionary mapping strings to their corresponding enum
+    values.
+
+## Utility Functions
+- `assert_enum_and_str_reps_exist`: Validates that the enum and its string representations exist.
+- `assert_enum_and_str_reps_valid`: Validates that the enum and its string representations are
+    valid.
+- `assert_str_reps_valid`: Validates that the provided string representations are valid for the
+    enum.
+- `make_enum_to_strings_dict`: Creates a mapping from enum values to their string representations.
+- `make_string_to_enum_dict`:  Creates a mapping from strings to their corresponding enum values.
+- `make_enum_and_str_rep_dicts`: Creates both enum-to-string and string-to-enum mappings.
+
+Copyright 2025 Daniel Robert Jackson
+"""
+
+from .enum_utils import (
+    EnumType,
+    StrReps,
+    EnumToStrRepsDict,
+    StrRepToEnumDict,
+    assert_enum_and_str_reps_exist,
+    assert_enum_and_str_reps_valid,
+    assert_str_reps_valid,
+    make_enum_to_strings_dict,
+    make_string_to_enum_dict,
+    make_enum_and_str_rep_dicts,
+    )
+from .mapped_enum  import MappedEnum
+from .enum_regex  import EnumRegex
+
+
+__all__ = [
+    # Classes
+    "MappedEnum",
+    "EnumRegex",
+    # Data Types
+    "EnumType",
+    "StrReps",
+    "EnumToStrRepsDict",
+    "StrRepToEnumDict",
+    # Utility Functions
+    "assert_enum_and_str_reps_exist",
+    "assert_enum_and_str_reps_valid",
+    "assert_str_reps_valid",
+    "make_enum_to_strings_dict",
+    "make_string_to_enum_dict",
+    "make_enum_and_str_rep_dicts"
+]
+